--- conflicted
+++ resolved
@@ -184,20 +184,11 @@
 
 STR_HelpText_Intro = (
 """
-<<<<<<< HEAD
  Configurable and extensible scanning across languages.
  Non-Blank, Non-Comment (NBNC) lines of code, complexity metrics, searching, 
  and other measures (see "surveyor.code" for more details).
  Creates a csv file with per-file measures. 
  Place customized config files in folders to override "surveyor.code". 
-=======
- Configurable and extensible code scanning. Non-Blank, Non-Comment (NBNC)
- lines of code, searching, and other measures (see "surveyor.code").
- A csv file containing per-file measures is created. Customized config files
- can (should) be placed in your folders to override "surveyor.code". 
- By default folders and files starting with ".", common non-code file
- extensions and binary files are skipped.
->>>>>>> d8cc1037
  """)
 
 CMDARG_LEADS = '-'
@@ -234,20 +225,11 @@
 STR_HelpText_Options = """
     [pathToMeasure]   Measure path(s) other than the current one
     [fileFilters]     File type filters (documented in surveyor.examples)
-<<<<<<< HEAD
-                      Folders and files prefixed with '.' skipped by default
-    -delta <path>     Measure diffs and additions relative to <path> (+)
-    -config <name>    Look for config files called <name> (+)
-
-    -a[mode]          Scan all files, ignoring config file settings (+)
-    -s<mode> <filt>   Skip files due to binary, size, name, location, etc. (+)
-=======
     -config <name>    Look for config files called <name> (+)
 
     -a[mode]          Scan all files, ignoring config file settings (+)
     -delta <path>     Measure diffs and additions relative to <path> (+)
     -s<mode> <filt>   Skip files due to size, name, or locaiton (+)
->>>>>>> d8cc1037
     -inclPath <filt>  Include only files in paths that match filter (+)
     -nonRecursive     Only scan <pathToMeasure>, do not scan sub-folders
 
